# Copyright (C) 2022 - 2025 ANSYS, Inc. and/or its affiliates.
# SPDX-License-Identifier: MIT
#
#
# Permission is hereby granted, free of charge, to any person obtaining a copy
# of this software and associated documentation files (the "Software"), to deal
# in the Software without restriction, including without limitation the rights
# to use, copy, modify, merge, publish, distribute, sublicense, and/or sell
# copies of the Software, and to permit persons to whom the Software is
# furnished to do so, subject to the following conditions:
#
# The above copyright notice and this permission notice shall be included in all
# copies or substantial portions of the Software.
#
# THE SOFTWARE IS PROVIDED "AS IS", WITHOUT WARRANTY OF ANY KIND, EXPRESS OR
# IMPLIED, INCLUDING BUT NOT LIMITED TO THE WARRANTIES OF MERCHANTABILITY,
# FITNESS FOR A PARTICULAR PURPOSE AND NONINFRINGEMENT. IN NO EVENT SHALL THE
# AUTHORS OR COPYRIGHT HOLDERS BE LIABLE FOR ANY CLAIM, DAMAGES OR OTHER
# LIABILITY, WHETHER IN AN ACTION OF CONTRACT, TORT OR OTHERWISE, ARISING FROM,
# OUT OF OR IN CONNECTION WITH THE SOFTWARE OR THE USE OR OTHER DEALINGS IN THE
# SOFTWARE.

"""A module containing custom exceptions."""

<<<<<<< HEAD
from ansys.tools.common.versioning import VersionSyntaxError, VersionError #noqa

=======
>>>>>>> f20553c6
import warnings

from ansys.tools.common.versioning import *

warnings.warn(
    "This library is deprecated and will no longer be maintained. "
    "Functionality from this library has been migrated to ``ansys-tools-common``. "
    "Please consider migrating to ``ansys-tools-common``. "
    "For more information check https://github.com/ansys/pyansys-tools-versioning/issues/417",
    DeprecationWarning,
)<|MERGE_RESOLUTION|>--- conflicted
+++ resolved
@@ -22,11 +22,8 @@
 
 """A module containing custom exceptions."""
 
-<<<<<<< HEAD
 from ansys.tools.common.versioning import VersionSyntaxError, VersionError #noqa
 
-=======
->>>>>>> f20553c6
 import warnings
 
 from ansys.tools.common.versioning import *
