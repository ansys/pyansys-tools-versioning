--- conflicted
+++ resolved
@@ -5,11 +5,7 @@
 [project]
 # Check https://flit.readthedocs.io/en/latest/pyproject_toml.html for all available sections
 name = "pyansys-tools-versioning"
-<<<<<<< HEAD
-version = "0.3.1"
-=======
-version = "0.4.dev0"
->>>>>>> 3730c3d6
+version = "0.3.2"
 dynamic = ["description"]
 readme = "README.rst"
 requires-python = ">=3.7"
