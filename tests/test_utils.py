from hypothesis import given
import hypothesis.strategies as st
import pytest

from ansys.tools.versioning.exceptions import VersionSyntaxError
from ansys.tools.versioning.utils import (
    sanitize_version_string,
    sanitize_version_tuple,
    server_meets_version,
    version_string_as_tuple,
    version_tuple_as_string,
    Version
)

st_version_integers = st.lists(st.integers(0, 100), min_size=1, max_size=3)
st_non_valid_version_integers = st.lists(st.integers(-100, -1), min_size=1, max_size=3)
st_version_pairs = st.lists(
    st.tuples(st.integers(0, 100), st.integers(0, 100), st.integers(0, 100)), min_size=2, max_size=2
)


@given(st_version_integers)
def test_version_tuple_as_string(version_numbers):
    """Test version as tuple properly converts to string type."""
    expected_version_tuple = sanitize_version_tuple(tuple(version_numbers))
    assert (
        version_string_as_tuple(version_tuple_as_string(expected_version_tuple))
        == expected_version_tuple
    )


@given(st_non_valid_version_integers)
def test_version_tuple_as_strig_syntax_error(version_numbers):
    """Test invalid version tuple properly raises version syntax error."""
    expected_version_tuple = sanitize_version_tuple(tuple(version_numbers))
    with pytest.raises(VersionSyntaxError) as excinfo:
        version_tuple_as_string(expected_version_tuple)
    assert (
        "Version string can only contain positive integers following <MAJOR>.<MINOR>.<PATCH> versioning."
        in excinfo.exconly()
    )


@given(st_version_integers)
def test_version_string_as_tuple(version_numbers):
    """Test version as string properly converts to tuple type."""
    expected_version_string = sanitize_version_string(".".join(tuple(map(str, version_numbers))))
    assert (
        version_tuple_as_string(version_string_as_tuple(expected_version_string))
        == expected_version_string
    )


@given(st_non_valid_version_integers)
def test_version_string_as_tuple_syntax_error(version_numbers):
    """Test invalid version string properly raises version syntax error."""
    expected_version_string = sanitize_version_string(".".join(tuple(map(str, version_numbers))))
    with pytest.raises(VersionSyntaxError) as excinfo:
        version_string_as_tuple(expected_version_string)
    assert (
        "Version string can only contain positive integers following <MAJOR>.<MINOR>.<PATCH> versioning."
        in excinfo.exconly()
    )


def test_equal_version_is_valid():
    assert server_meets_version("0.0.0", "0.0.0") == True

<<<<<<< HEAD
def test_dev_version_patch():
    my_version = "0.0.0dev1"
    assert server_meets_version(my_version, "0.0.0") == True
    assert server_meets_version(my_version, "0.0.1") == True
    assert server_meets_version(my_version, "0.0.999") == True

    assert server_meets_version(my_version, "0.2.0") == False
    assert server_meets_version(my_version, "0.2.9999") == False

    assert server_meets_version(my_version, "3.1.0") == False
    assert server_meets_version(my_version, "3.1.9999") == False


def test_dev_version_minor():
    my_version = "0.dev.1"
    assert server_meets_version(my_version, "0.0.0") == True
    assert server_meets_version(my_version, "0.0.1") == True
    assert server_meets_version(my_version, "0.0.999") == True

    assert server_meets_version(my_version, "0.2.0") == True
    assert server_meets_version(my_version, "0.2.9999") == True

    assert server_meets_version(my_version, "3.1.0") == False
    assert server_meets_version(my_version, "3.1.9999") == False

def test_dev_version_major():
    my_version = "dev.1.1"
    assert server_meets_version(my_version, "0.0.0") == True
    assert server_meets_version(my_version, "0.0.1") == True
    assert server_meets_version(my_version, "0.0.999") == True

    assert server_meets_version(my_version, "0.2.0") == True
    assert server_meets_version(my_version, "0.2.9999") == True

    assert server_meets_version(my_version, "3.1.0") == True
    assert server_meets_version(my_version, "3.1.9999") == True


def test_version():
    assert Version(1) < Version("dev")
    assert Version(999999) < Version("dev")
    assert Version("dev") > Version("999999")
    assert Version("dev") > Version("-1")

    assert Version(1) <= Version("dev")
    assert Version(999999) <= Version("dev")
    assert Version("dev") >= Version("999999")
    assert Version("dev") >= Version("-1")

    assert Version(1) != Version("dev")
    assert not (Version(1) == Version("dev"))
=======

class MyServer:
    def __init__(self, version):
        self._server_version = version


@pytest.mark.parametrize(
    "server_version,required_version,result",
    [
        pytest.param(MyServer(version="1.4.0"), "1.2.0", True, id="Normal successful class case."),
        pytest.param(
            MyServer(version=(1, 4, 0)),
            "1.2.0",
            True,
            id="Normal successful class case with tuple.",
        ),
        pytest.param(
            MyServer(version=(1, 4, 0)), "1.6.0", False, id="Normal unsuccessful class case."
        ),
        pytest.param((1, 2, 0), "1.2.0", True, id="Normal successful case."),
        pytest.param((1, 2, 1), "1.2.0", True, id="Normal successful case with minor."),
        pytest.param((1, 2, 0), "1.2.1", False, id="Unsuccessful case tuple-str."),
        pytest.param("1.2.2", "1.2.1", True, id="Successful case str-str."),
        pytest.param("1.2.0", "1.2.1", False, id="Unsuccessful case str-str."),
        pytest.param("1. 2. 3", "1.2.1", True, id="Successful case str with spaces-str."),
    ],
)
def test_server_meets_version(server_version, required_version, result):
    assert server_meets_version(server_version, required_version) == result


def test_server_meets_version_error():
    class MyObj:
        pass

    with pytest.raises(ValueError):
        server_meets_version(MyObj(), "1.2.1")
>>>>>>> 36d77641
<|MERGE_RESOLUTION|>--- conflicted
+++ resolved
@@ -66,7 +66,44 @@
 def test_equal_version_is_valid():
     assert server_meets_version("0.0.0", "0.0.0") == True
 
-<<<<<<< HEAD
+
+class MyServer:
+    def __init__(self, version):
+        self._server_version = version
+
+
+@pytest.mark.parametrize(
+    "server_version,required_version,result",
+    [
+        pytest.param(MyServer(version="1.4.0"), "1.2.0", True, id="Normal successful class case."),
+        pytest.param(
+            MyServer(version=(1, 4, 0)),
+            "1.2.0",
+            True,
+            id="Normal successful class case with tuple.",
+        ),
+        pytest.param(
+            MyServer(version=(1, 4, 0)), "1.6.0", False, id="Normal unsuccessful class case."
+        ),
+        pytest.param((1, 2, 0), "1.2.0", True, id="Normal successful case."),
+        pytest.param((1, 2, 1), "1.2.0", True, id="Normal successful case with minor."),
+        pytest.param((1, 2, 0), "1.2.1", False, id="Unsuccessful case tuple-str."),
+        pytest.param("1.2.2", "1.2.1", True, id="Successful case str-str."),
+        pytest.param("1.2.0", "1.2.1", False, id="Unsuccessful case str-str."),
+        pytest.param("1. 2. 3", "1.2.1", True, id="Successful case str with spaces-str."),
+    ],
+)
+def test_server_meets_version(server_version, required_version, result):
+    assert server_meets_version(server_version, required_version) == result
+
+
+def test_server_meets_version_error():
+    class MyObj:
+        pass
+
+    with pytest.raises(ValueError):
+        server_meets_version(MyObj(), "1.2.1")
+
 def test_dev_version_patch():
     my_version = "0.0.0dev1"
     assert server_meets_version(my_version, "0.0.0") == True
@@ -117,43 +154,4 @@
     assert Version("dev") >= Version("-1")
 
     assert Version(1) != Version("dev")
-    assert not (Version(1) == Version("dev"))
-=======
-
-class MyServer:
-    def __init__(self, version):
-        self._server_version = version
-
-
-@pytest.mark.parametrize(
-    "server_version,required_version,result",
-    [
-        pytest.param(MyServer(version="1.4.0"), "1.2.0", True, id="Normal successful class case."),
-        pytest.param(
-            MyServer(version=(1, 4, 0)),
-            "1.2.0",
-            True,
-            id="Normal successful class case with tuple.",
-        ),
-        pytest.param(
-            MyServer(version=(1, 4, 0)), "1.6.0", False, id="Normal unsuccessful class case."
-        ),
-        pytest.param((1, 2, 0), "1.2.0", True, id="Normal successful case."),
-        pytest.param((1, 2, 1), "1.2.0", True, id="Normal successful case with minor."),
-        pytest.param((1, 2, 0), "1.2.1", False, id="Unsuccessful case tuple-str."),
-        pytest.param("1.2.2", "1.2.1", True, id="Successful case str-str."),
-        pytest.param("1.2.0", "1.2.1", False, id="Unsuccessful case str-str."),
-        pytest.param("1. 2. 3", "1.2.1", True, id="Successful case str with spaces-str."),
-    ],
-)
-def test_server_meets_version(server_version, required_version, result):
-    assert server_meets_version(server_version, required_version) == result
-
-
-def test_server_meets_version_error():
-    class MyObj:
-        pass
-
-    with pytest.raises(ValueError):
-        server_meets_version(MyObj(), "1.2.1")
->>>>>>> 36d77641
+    assert not (Version(1) == Version("dev"))